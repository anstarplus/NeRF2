# -*- coding: utf-8 -*-
"""NeRF2 runner for training and testing
"""

import os

os.environ["CUDA_DEVICE_ORDER"] = "PCI_BUS_ID"

import argparse
from shutil import copyfile

import numpy as np
import torch
import torch.optim as optim
import yaml
from skimage.metrics import structural_similarity as ssim
from tensorboardX import SummaryWriter
from torch.utils.data import DataLoader
from tqdm import tqdm, trange
import scipy.io as scio

from dataloader import *
from model import *
from renderer import renderer_dict
from utils.data_painter import paint_spectrum_compare
from utils.logger import logger_config


class NeRF2_Runner():

    def __init__(self, mode, dataset_type, gpu, **kwargs) -> None:

        kwargs_path = kwargs['path']
        kwargs_render = kwargs['render']
        kwargs_network = kwargs['networks']
        kwargs_train = kwargs['train']
        self.dataset_type = dataset_type

        ## Path settings
        self.expname = kwargs_path['expname']
        self.datadir = kwargs_path['datadir']
        self.logdir = kwargs_path['logdir']
        self.devices = torch.device(f'cuda:{gpu}')

        ## Logger
        log_filename = "logger.log"
        log_savepath = os.path.join(self.logdir, self.expname, log_filename)
        self.logger = logger_config(log_savepath=log_savepath, logging_name='nerf2')
        self.logger.info("expname:%s, datadir:%s, logdir:%s", self.expname, self.datadir, self.logdir)
        self.writer = SummaryWriter(os.path.join(self.logdir, self.expname, 'tensorboard'))


        ## Networks
        self.nerf2_network = NeRF2(**kwargs_network).to(self.devices)
        params = list(self.nerf2_network.parameters())
        self.optimizer = torch.optim.Adam(params, lr=float(kwargs_train['lr']),
                                          weight_decay=float(kwargs_train['weight_decay']),
                                          betas=(0.9, 0.999))
        self.cosine_scheduler = optim.lr_scheduler.CosineAnnealingLR(optimizer=self.optimizer,
                                                                        T_max=float(kwargs_train['T_max']), eta_min=float(kwargs_train['eta_min']),
                                                                        last_epoch=-1)

        ## Renderer
        renderer = renderer_dict[kwargs_render['mode']]
        self.renderer = renderer(networks_fn=self.nerf2_network, **kwargs_render)
        self.scale_worldsize = kwargs_render['scale_worldsize']

        ## Print total number of parameters
        total_params = sum(p.numel() for p in params if p.requires_grad)
        self.logger.info("Total number of parameters: %s", total_params)

        ## Train Settings
        self.current_iteration = 1
        if kwargs_train['load_ckpt'] or mode == 'test':
            self.load_checkpoints()
        self.batch_size = kwargs_train['batch_size']
        self.total_iterations = kwargs_train['total_iterations']
        self.save_freq = kwargs_train['save_freq']

        ## Dataset
        dataset = dataset_dict[dataset_type]
        train_index = os.path.join(self.datadir, "train_index.txt")
        test_index = os.path.join(self.datadir, "test_index.txt")

        with tf.device('/CPU:0'):
            if dataset_type == 'dichasus-crosslink' or dataset_type == "dichasus-fdd":
                self.num_samples = kwargs_train['num_samples']
                if not os.path.exists(train_index) or not os.path.exists(test_index):
                    split_dataset(self.datadir, ratio=0.8, dataset_type=dataset_type, num_samples=self.num_samples)
                self.logger.info("Loading training set..."+dataset_type)
                self.train_set = dataset(self.datadir, train_index, self.scale_worldsize, calibrate=True,
                                        y_filter=[-5, 10], num_samples=self.num_samples)
                self.logger.info("Loading test set..."+dataset_type)
                self.test_set = dataset(self.datadir, test_index, self.scale_worldsize, calibrate=True,
                                        y_filter=[-5, 10], num_samples=self.num_samples)
            else:
                if not os.path.exists(train_index) or not os.path.exists(test_index):
                    split_dataset(self.datadir, ratio=0.8, dataset_type=dataset_type)
                self.logger.info("Loading training set...")
                self.train_set = dataset(self.datadir, train_index, self.scale_worldsize)
                self.logger.info("Loading test set...")
                self.test_set = dataset(self.datadir, test_index, self.scale_worldsize)

        torch.cuda.set_device(gpu)
        self.devices = torch.device('cuda')
        self.train_iter = DataLoader(self.train_set, batch_size=self.batch_size, shuffle=True, num_workers=0)
        self.test_iter = DataLoader(self.test_set, batch_size=self.batch_size, shuffle=False, num_workers=0)
        self.logger.info("Train set size:%d, Test set size:%d", len(self.train_set), len(self.test_set))


    def load_checkpoints(self):
        ckptsdir = os.path.join(self.logdir, self.expname, 'ckpts')
        if not os.path.exists(ckptsdir):
            os.makedirs(ckptsdir)
        ckpts = [os.path.join(ckptsdir, f) for f in sorted(os.listdir(ckptsdir)) if 'tar' in f]
        self.logger.info('Found ckpts %s', ckpts)

        if len(ckpts) > 0:
            ckpt_path = ckpts[-1]
            self.logger.info('Loading ckpt %s', ckpt_path)
            ckpt = torch.load(ckpt_path, map_location=self.devices)

            self.nerf2_network.load_state_dict(ckpt['nerf2_network_state_dict'])
            self.optimizer.load_state_dict(ckpt['optimizer_state_dict'])
            self.cosine_scheduler = optim.lr_scheduler.CosineAnnealingLR(optimizer=self.optimizer,T_max=20,eta_min=1e-5)
            self.cosine_scheduler.load_state_dict(ckpt['scheduler_state_dict'])
            self.current_iteration = ckpt['current_iteration']



    def save_checkpoint(self):
        ckptsdir = os.path.join(self.logdir, self.expname, 'ckpts')
        model_lst = [x for x in sorted(os.listdir(ckptsdir)) if x.endswith('.tar')]
        if len(model_lst) > 2:
            os.remove(ckptsdir + '/%s' % model_lst[0])

        ckptname = os.path.join(ckptsdir, '{:06d}.tar'.format(self.current_iteration))
        torch.save({
            'current_iteration': self.current_iteration,
            'nerf2_network_state_dict': self.nerf2_network.state_dict(),
            'optimizer_state_dict': self.optimizer.state_dict(),
            'scheduler_state_dict': self.cosine_scheduler.state_dict()
        }, ckptname)
        return ckptname



    def train(self):
        """train the model
        """
        self.logger.info("Start training. Current Iteration:%d", self.current_iteration)
        while self.current_iteration <= self.total_iterations:
            with tqdm(total=len(self.train_iter), desc=f"Iteration {self.current_iteration}/{self.total_iterations}") as pbar:
                for train_input, train_label in self.train_iter:
                    if self.current_iteration > self.total_iterations:
                        break

                    train_input, train_label = train_input.to(self.devices), train_label.to(self.devices)
                    if self.dataset_type == "rfid":
                        rays_o, rays_d, tx_o = train_input[:, :3], train_input[:, 3:6], train_input[:, 6:9]
                        predict_spectrum = self.renderer.render_ss(tx_o, rays_o, rays_d)
                        loss = sig2mse(predict_spectrum, train_label.view(-1))
                    elif self.dataset_type == 'ble':
                        tx_o, rays_o, rays_d = train_input[:, :3], train_input[:, 3:6], train_input[:, 6:]
                        predict_rssi = self.renderer.render_rssi(tx_o, rays_o, rays_d)
                        loss = sig2mse(predict_rssi, train_label.view(-1))
                    elif self.dataset_type == 'mimo':
                        uplink, rays_o, rays_d = train_input[:, :52], train_input[:, 52:55], train_input[:, 55:]
                        predict_downlink = self.renderer.render_csi(uplink, rays_o, rays_d)
                        predict_downlink = torch.concat((predict_downlink.real, predict_downlink.imag), dim=-1)
                        loss = sig2mse(predict_downlink, train_label)
                    elif self.dataset_type == 'dichasus-crosslink':
                        tx_o, rays_o, rays_d = train_input[:, :3], train_input[:, 3:6], train_input[:, 6:]
                        predict_csi = self.renderer.render_csi(tx_o, rays_o, rays_d)
                        predict_csi = torch.concat((predict_csi.real, predict_csi.imag), dim=-1)
                        loss = sig2mse(predict_csi, train_label)
                    elif self.dataset_type == 'dichasus-fdd':
                        uplink, rays_o, rays_d = train_input[:, :1024], train_input[:, 1024:1027], \
                                                    train_input[:, 1027:]
                        predict_downlink = self.renderer.render_csi(uplink, rays_o, rays_d)
                        predict_downlink = torch.concat((predict_downlink.real, predict_downlink.imag), dim=-1)
                        loss = sig2mse(predict_downlink, train_label)



                    self.optimizer.zero_grad()
                    loss.backward()
                    self.optimizer.step()
                    self.cosine_scheduler.step()
                    self.current_iteration += 1

                    self.writer.add_scalar('Loss/loss', loss, self.current_iteration)
                    pbar.update(1)
                    pbar.set_description(f"Iteration {self.current_iteration}/{self.total_iterations}")
                    pbar.set_postfix_str('loss = {:.6f}, lr = {:.6f}'.format(loss.item(), self.optimizer.param_groups[0]['lr']))

                    if self.current_iteration % self.save_freq == 0:
                        ckptname = self.save_checkpoint()
                        pbar.write('Saved checkpoints at {}'.format(ckptname))



    def eval_network_spectrum(self):
        """test the model
        """
        self.logger.info("Start evaluation")
        self.nerf2_network.eval()

        os.makedirs(os.path.join(self.logdir, self.expname, 'pred_spectrum'), exist_ok=True)
        pred2next, gt2next = torch.zeros((0)), torch.zeros((0))
        save_img_idx = 0
        all_ssim = []
        with torch.no_grad():
            for test_input, test_label in self.test_iter:
                test_input, test_label = test_input.to(self.devices), test_label.to(self.devices)
                rays_o, rays_d, tx_o = test_input[:, :3], test_input[:, 3:6], test_input[:, 6:9]
                pred_spectrum = self.renderer.render_ss(tx_o, rays_o, rays_d)


                ## save predicted spectrum
                pred_spectrum = pred_spectrum.detach().cpu()
                gt_spectrum = test_label.detach().cpu()
                pred_spectrum = torch.concatenate((pred2next, pred_spectrum), dim=0)
                gt_spectrum = torch.concatenate((gt2next, gt_spectrum), dim=0)
                num_spectrum = len(pred_spectrum) // (360 * 90)
                pred2next = pred_spectrum[num_spectrum*360*90:]
                gt2next = gt_spectrum[num_spectrum*360*90:]

                for i in range(num_spectrum):
                    pred_sepctrum_i = pred_spectrum[i*360*90:(i+1)*360*90].numpy().reshape(90, 360)
                    gt_spectrum_i = gt_spectrum[i*360*90:(i+1)*360*90].numpy().reshape(90, 360)
                    pixel_error = np.mean(abs(pred_sepctrum_i - gt_spectrum_i))
                    ssim_i = ssim(pred_sepctrum_i, gt_spectrum_i, data_range=1, multichannel=False)
                    self.logger.info("Spectrum {:d}, Mean pixel error = {:.6f}; SSIM = {:.6f}".format(save_img_idx, pixel_error, ssim_i))
                    paint_spectrum_compare(pred_sepctrum_i, gt_spectrum_i,save_path=os.path.join(self.logdir, self.expname,'pred_spectrum', f'{save_img_idx}.png'))
                    all_ssim.append(ssim_i)
                    self.logger.info("Median SSIM is {:.6f}".format(np.median(all_ssim)))
                    save_img_idx += 1
                    np.savetxt(os.path.join(self.logdir, self.expname, 'all_ssim.txt'), all_ssim, fmt='%.4f')




    def eval_network_rssi(self):
        """test the model and save predicted RSSI values to a file
        """
        self.logger.info("Start evaluation")
        self.nerf2_network.eval()

        with torch.no_grad():
            with open(os.path.join(self.logdir, self.expname, "result.txt"), 'w') as f:
                for test_input, test_label in self.test_iter:
                    test_input, test_label = test_input.to(self.devices), test_label.to(self.devices)
                    tx_o, rays_o, rays_d = test_input[:, :3], test_input[:, 3:6], test_input[:, 6:]
                    predict_rssi = self.renderer.render_rssi(tx_o, rays_o, rays_d)

                    ## save predicted spectrum
                    predict_rssi = amplitude2rssi(predict_rssi.detach().cpu())
                    gt_rssi = amplitude2rssi(test_label.detach().cpu())

                    error = abs(predict_rssi - gt_rssi.reshape(-1))
                    self.logger.info("Median error:%.2f", torch.median(error))

                    # write predicted RSSI values to file
                    for i, rssi in enumerate(predict_rssi):
                        f.write("{:.2f}, {:.2f}".format(gt_rssi[i].item(), rssi.item()) + '\n')

        result = np.loadtxt(os.path.join(self.logdir,self.expname, "result.txt"), delimiter=",")
        self.logger.info("Total Median error:%.2f", np.median(abs(result[:,0] - result[:,1])))



    def eval_network_csi(self):
        """test the model and save predicted csi values to a file
        """
        self.logger.info("Start evaluation")
        self.nerf2_network.eval()

        n_bs = self.test_set.n_bs    # number of base station antennas
        n_data = len(self.test_set)  # number of test data

        all_pred_csi = torch.zeros((n_data, 26), dtype=torch.complex64)
        all_gt_csi = torch.zeros((n_data, 26), dtype=torch.complex64)
        with torch.no_grad():
            for idx, (test_input, test_label) in enumerate(self.test_iter):
                test_input, test_label = test_input.to(self.devices), test_label.to(self.devices)
                uplink, rays_o, rays_d = test_input[:, :52], test_input[:, 52:55], test_input[:, 55:]
                predict_downlink = self.renderer.render_csi(uplink, rays_o, rays_d)  # [B, 26]
                gt_downlink = test_label[:, :26] + 1j * test_label[:, 26:]
                predict_downlink = self.test_set.denormalize_csi(predict_downlink)
                gt_downlink = self.test_set.denormalize_csi(gt_downlink)

                all_pred_csi[idx*self.batch_size:(idx+1)*self.batch_size] = predict_downlink
                all_gt_csi[idx*self.batch_size:(idx+1)*self.batch_size] = gt_downlink

        all_pred_csi = rearrange(all_pred_csi, '(n_data n_bs) channel -> n_data n_bs channel', n_bs=n_bs)
        all_gt_csi = rearrange(all_gt_csi, '(n_data n_bs) channel -> n_data n_bs channel', n_bs=n_bs)
        snr = csi2snr(all_pred_csi, all_gt_csi)
        self.logger.info("Median SNR:%.2f", torch.median(snr))

        scio.savemat(os.path.join(self.logdir, self.expname, "result.mat"), {'pred_csi': all_pred_csi.cpu().numpy(),
                                                                              'gt_csi': all_gt_csi.cpu().numpy(),
                                                                              'snr': snr.cpu().numpy()})


    def eval_network_csi_dichasus(self, num_carrier=1024, cross_link=False):
        """test the model and save predicted csi values to a file
        """
        self.logger.info("Start evaluation")
        self.nerf2_network.eval()

        n_bs = self.test_set.n_bs  # number of base station antennas
        n_data = len(self.test_set)  # number of test data

        all_pred_csi = torch.zeros((n_data, num_carrier), dtype=torch.complex64)
        all_gt_csi = torch.zeros((n_data, num_carrier), dtype=torch.complex64)
        if cross_link:
            all_pos = torch.zeros((n_data, 3), dtype=torch.float32)
        else:
            all_uplink = torch.zeros((n_data, num_carrier*2), dtype=torch.float32)
        with (torch.no_grad()):
            for idx, (test_input, test_label) in enumerate(self.test_iter):
                print(idx)
                test_input, test_label = test_input.to(self.devices), test_label.to(self.devices)
                if cross_link:
<<<<<<< HEAD
                    uplink, rays_o, rays_d = test_input[:, :3], test_input[:, 3:6], test_input[:, 6:]
=======
                    uplink, rays_o, rays_d =test_input[:, :3], test_input[:, 3:6], \
                                                    test_input[:, 6:]
                    all_pos[idx*self.batch_size:(idx+1)*self.batch_size] = uplink
>>>>>>> 815e25e8
                else:
                    uplink, rays_o, rays_d = test_input[:, :num_carrier*2], test_input[:, num_carrier*2:num_carrier*2+3], \
                                            test_input[:, num_carrier*2+3:]
                    all_uplink[idx*self.batch_size:(idx+1)*self.batch_size] = uplink

                predict_downlink = self.renderer.render_csi(uplink, rays_o, rays_d)  # [B, 26]
                gt_downlink = test_label[:, :num_carrier] + 1j * test_label[:, num_carrier:]
                predict_downlink = self.test_set.denormalize_csi(predict_downlink)
                gt_downlink = self.test_set.denormalize_csi(gt_downlink)

                all_pred_csi[idx * self.batch_size:(idx + 1) * self.batch_size] = predict_downlink
                all_gt_csi[idx * self.batch_size:(idx + 1) * self.batch_size] = gt_downlink

        all_pred_csi = rearrange(all_pred_csi, '(n_data n_bs) channel -> n_data n_bs channel', n_bs=n_bs)
        all_gt_csi = rearrange(all_gt_csi, '(n_data n_bs) channel -> n_data n_bs channel', n_bs=n_bs)
        snr = csi2snr(all_pred_csi, all_gt_csi)
        if cross_link:
            all_pos = rearrange(all_pos, '(n_data n_bs) channel -> n_data n_bs channel', n_bs=n_bs)
        else:
            all_uplink = rearrange(all_uplink, '(n_data n_bs) channel -> n_data n_bs channel', n_bs=n_bs)
        self.logger.info("Median SNR:%.2f", torch.median(snr))
        if cross_link:
            scio.savemat(os.path.join(self.logdir, self.expname, "result_crosslink_nerf2.mat"), {'pred_csi': all_pred_csi.cpu().numpy(),
                                                                                'gt_csi': all_gt_csi.cpu().numpy(),
                                                                                'snr': snr.cpu().numpy(), 'pos': all_pos.cpu().numpy()})
        else:
            scio.savemat(os.path.join(self.logdir, self.expname, "result_fdd_nerf2.mat"), {'pred_csi': all_pred_csi.cpu().numpy(),
                                                                                'gt_csi': all_gt_csi.cpu().numpy(),
                                                                                'snr': snr.cpu().numpy(), 'uplink': all_uplink.cpu().numpy()})




if __name__ == '__main__':

    parser = argparse.ArgumentParser()
    parser.add_argument('--config', type=str, default='configs/dichasus-fdd.yml', help='config file path')
    parser.add_argument('--gpu', type=int, default=0)
    parser.add_argument('--mode', type=str, default='train')
    parser.add_argument('--dataset_type', type=str, default='dichasus-fdd')
    args = parser.parse_args()
    torch.cuda.set_device(args.gpu)

    with open(args.config) as f:
        kwargs = yaml.safe_load(f)
        f.close()

    ## backup config file
    if args.mode == 'train':
        logdir = os.path.join(kwargs['path']['logdir'], kwargs['path']['expname'])
        os.makedirs(logdir, exist_ok=True)
        copyfile(args.config, os.path.join(logdir,'config.yml'))

    worker = NeRF2_Runner(mode=args.mode, dataset_type=args.dataset_type, gpu=args.gpu, **kwargs)
    if args.mode == 'train':
        worker.train()
    elif args.mode == 'test':
        if args.dataset_type == 'rfid':
            worker.eval_network_spectrum()
        elif args.dataset_type == 'ble':
            worker.eval_network_rssi()
        elif args.dataset_type == 'mimo':
            worker.eval_network_csi()
        elif args.dataset_type == 'dichasus-crosslink':
            worker.eval_network_csi_dichasus(num_carrier=1024, cross_link=True)
        elif args.dataset_type == 'dichasus-fdd':
            worker.eval_network_csi_dichasus(num_carrier=512, cross_link=False)<|MERGE_RESOLUTION|>--- conflicted
+++ resolved
@@ -323,13 +323,9 @@
                 print(idx)
                 test_input, test_label = test_input.to(self.devices), test_label.to(self.devices)
                 if cross_link:
-<<<<<<< HEAD
-                    uplink, rays_o, rays_d = test_input[:, :3], test_input[:, 3:6], test_input[:, 6:]
-=======
                     uplink, rays_o, rays_d =test_input[:, :3], test_input[:, 3:6], \
                                                     test_input[:, 6:]
                     all_pos[idx*self.batch_size:(idx+1)*self.batch_size] = uplink
->>>>>>> 815e25e8
                 else:
                     uplink, rays_o, rays_d = test_input[:, :num_carrier*2], test_input[:, num_carrier*2:num_carrier*2+3], \
                                             test_input[:, num_carrier*2+3:]
